//==========================================================================
// ViGraph dataflow machines: vg-dataflow.h
//
// Generic dataflow graph structures
//
// Copyright (c) 2017 Paul Clark.  All rights reserved
//==========================================================================

#ifndef __VG_DATAFLOW_H
#define __VG_DATAFLOW_H

#include <map>
#include <set>
#include <string>
#include <functional>
#include <cmath>
#include "ot-mt.h"
#include "ot-init.h"
#include "ot-text.h"
#include "ot-time.h"
#include "ot-file.h"
#include "ot-log.h"
#include "ot-json.h"

namespace ViGraph { namespace Dataflow {

// Make our lives easier without polluting anyone else
using namespace std;
using namespace ObTools;
using namespace ViGraph;

const auto namespace_separator = '/';
const auto default_frequency = 25.0;
const auto default_tick_interval = Time::Duration{1.0 / default_frequency};
const auto default_sample_rate = default_frequency;

// Typedefs
typedef double timestamp_t; // Relative timestamp

//==========================================================================
// Tick data - data that is passed for each tick
struct TickData
{
  timestamp_t timestamp;
  double sample_rate = 0;
  unsigned long nsamples = 0;

  TickData(timestamp_t _timestamp, double _sample_rate,
           unsigned long _nsamples):
    timestamp{_timestamp}, sample_rate{_sample_rate}, nsamples{_nsamples}
  {}
};

// forward declarations
class Engine;
class Graph;
class Clone;
class Element;
class ElementSetting;
class ElementInput;
class ElementOutput;
class GraphElement;
class ReadVisitor;
class WriteVisitor;

//==========================================================================
// Path class
class Path
{
public:
  enum class PartType
  {
    none,
    element,
    attribute,
  };

private:
  struct Part
  {
    string name;
    PartType type;
    Part(const string& _name, PartType _type):
      name{_name}, type{_type}
    {}
  };
  vector<Part> parts;

public:
  Path(const string& path)
  {
    if (!path.empty())
    {
      auto _parts = Text::split(path, '/');
      for (const auto p: _parts)
      {
        if (p.empty())
          continue;
        else if (p[0] == '@')
          parts.emplace_back(p.substr(1, p.size() - 1), PartType::attribute);
        else
          parts.emplace_back(p, PartType::element);
      }
    }
  }

  bool reached(decltype(parts.size()) index) const
  {
    return empty() || index >= parts.size();
  }

  auto get(decltype(parts.size()) index) const
  {
    return parts[index];
  }

  string name(decltype(parts.size()) index) const
  {
    if (index < parts.size())
      return parts[index].name;
    else
      return "";
  }

  PartType type(decltype(parts.size()) index) const
  {
    if (index < parts.size())
      return parts[index].type;
    else
      return PartType::none;
  }

  auto size() const
  {
    return parts.size();
  }

  bool empty() const
  {
    return parts.empty();
  }
};

//==========================================================================
// Member wrappers
template<typename T>
class Member
{
public:
  virtual string get_type() const = 0;
  virtual const T& get(const GraphElement& b) const = 0;
  virtual T& get(GraphElement& b) const = 0;
  virtual JSON::Value get_json(const GraphElement& b) const = 0;
  virtual void set_json(GraphElement& b, const JSON::Value& json) const = 0;
  virtual void accept(ReadVisitor& visitor,
                      const Path& path, unsigned path_index,
                      const GraphElement& element) const = 0;
  virtual void accept(WriteVisitor& visitor,
                      const Path& path, unsigned path_index,
                      GraphElement& element) const = 0;
  virtual ~Member() {}
};
using SettingMember = Member<ElementSetting>;
using InputMember = Member<ElementInput>;
class OutputMember
{
public:
  virtual string get_type() const = 0;
  virtual const ElementOutput& get(const GraphElement& b) const = 0;
  virtual ElementOutput& get(GraphElement& b) const = 0;
  virtual void accept(ReadVisitor& visitor,
                      const Path& path, unsigned path_index,
                      const GraphElement& element) const = 0;
  virtual void accept(WriteVisitor& visitor,
                      const Path& path, unsigned path_index,
                      GraphElement& element) const = 0;
  virtual ~OutputMember() {}
};

//==========================================================================
// Read Visitor class
class ReadVisitor
{
public:
  virtual bool visit(const Engine& engine,
                     const Path& path, unsigned path_index) = 0;
  virtual unique_ptr<ReadVisitor> get_root_graph_visitor() = 0;
  virtual bool visit(const Graph& graph,
                     const Path& path, unsigned path_index) = 0;
  virtual bool visit(const Clone& clone,
                     const Path& path, unsigned path_index) = 0;
  virtual unique_ptr<ReadVisitor> get_sub_element_visitor(const string& id,
                                                          bool visit,
                                                     const Graph &scope) = 0;
  virtual bool visit(const Element& element,
                     const Path& path, unsigned path_index) = 0;
  virtual unique_ptr<ReadVisitor> get_element_setting_visitor(const string &id,
                                                              bool visit)
          = 0;
  virtual bool visit(const GraphElement& element, const SettingMember& setting,
                     const Path& path, unsigned path_index) = 0;
  virtual unique_ptr<ReadVisitor> get_element_input_visitor(const string &id,
                                                            bool visit)
          = 0;
  virtual bool visit(const GraphElement& element, const InputMember& input,
                     const Path& path, unsigned path_index) = 0;
  virtual unique_ptr<ReadVisitor> get_element_output_visitor(const string &id,
                                                             bool visit)
          = 0;
  virtual bool visit(const GraphElement& element, const OutputMember& output,
                     const Path& path, unsigned path_index) = 0;

  virtual ~ReadVisitor() {}
};

//==========================================================================
// Write Visitor class
class WriteVisitor
{
public:
  virtual bool visit(Engine& engine,
                     const Path& path, unsigned path_index) = 0;
  virtual unique_ptr<WriteVisitor> get_root_graph_visitor() = 0;
  virtual bool visit(Graph& graph,
                     const Path& path, unsigned path_index) = 0;
  virtual bool visit(Clone& clone,
                     const Path& path, unsigned path_index) = 0;
  virtual unique_ptr<WriteVisitor> get_sub_element_visitor(const string& id,
                                                           bool visit,
                                                           Graph& scope) = 0;
  virtual unique_ptr<WriteVisitor> get_sub_clone_visitor(Clone& clone) = 0;
  virtual bool visit(Element& element,
                     const Path& path, unsigned path_index) = 0;
  virtual unique_ptr<WriteVisitor> get_element_setting_visitor(const string &id,
                                                               bool visit)
          = 0;
  virtual bool visit(GraphElement& element, const SettingMember& setting,
                     const Path& path, unsigned path_index) = 0;
  virtual unique_ptr<WriteVisitor> get_element_input_visitor(const string &id,
                                                             bool visit)
          = 0;
  virtual bool visit(GraphElement& element, const InputMember& input,
                     const Path& path, unsigned path_index) = 0;
  virtual unique_ptr<WriteVisitor> get_element_output_visitor(const string &id,
                                                              bool visit)
          = 0;
  virtual bool visit(GraphElement& element, const OutputMember& output,
                     const Path& path, unsigned path_index) = 0;

  virtual ~WriteVisitor() {}
};

//==========================================================================
// Element setting interface
class ElementSetting
{
public:
  // Accept visitors
  virtual ~ElementSetting() {}
};

//==========================================================================
// Element setting template
template<typename T>
class Setting: public ElementSetting
{
private:
  T value;

public:
  Setting(const T& _value = T{}): value{_value} {}

  void set(const T& _value) { value = _value; }
  T get() const { return value; }
};

//==========================================================================
// Element input interface
class ElementInput: public ElementSetting
{
public:
  virtual bool ready() const = 0;
  virtual void reset() = 0;
};

//==========================================================================
// Element output interface
class ElementOutput
{
public:
  struct Connection
  {
    GraphElement *element = nullptr;
    ElementInput *input = nullptr;
    Connection() {}
    Connection(GraphElement *_element, ElementInput *_input):
      element{_element}, input{_input}
    {}
  };
  virtual bool connect(const Connection&) = 0;
  virtual vector<Connection> get_connections() const = 0;
  virtual void disconnect() = 0;

  virtual ~ElementOutput() {}
};

template<typename T> class Output;

//==========================================================================
// Element input template
template<typename T>
class Input: public Setting<T>, public virtual ElementInput
{
private:
  friend class Output<T>;
  struct Data
  {
    vector<T> data;
    bool ready = false;
  };
  map<Output<T> *, Data> input_data;
  bool combined = false;


  // Combine for types which addition is valid for
  // Second arg is for disambiguation, always pass true
  template<typename U = T, class = decltype(declval<U>() + declval<U>())>
  void combine(decltype(input_data.begin()) it, bool)
  {
    for (auto i = input_data.begin(); i != input_data.end(); ++i)
    {
      if (i == it)
        continue;
      auto c = it->second.data.begin();
      for (const auto& b: i->second.data)
      {
        *c += b;
        if (++c == it->second.data.end())
          break;
      }
    }
    combined = true;
  }

  // Combine for types which can't be added
  // Second arg is for disambiguation, always pass true
  template<typename U = T>
  void combine(decltype(input_data.begin()), int)
  {
    // Just use the first connection
    combined = true;
  }

public:
  using Setting<T>::Setting;

  bool ready() const override
  {
    for (const auto& i: input_data)
    {
      if (!i.second.ready)
        return false;
    }
    return true;
  }

  bool connected() const
  {
    return !input_data.empty();
  }

  const vector<T>& get_buffer()
  {
    static auto empty = vector<T>{};
    if (input_data.empty())
      return empty;

    auto it = input_data.begin();
    if (!combined && input_data.size() > 1)
      combine(it, true);

    return it->second.data;
  }

  void reset() override
  {
    if (!input_data.empty())
    {
      auto it = input_data.begin();

      // Ensure combined
      if (!combined && input_data.size() > 1)
        combine(it, true);

      // Store last value
      if (!it->second.data.empty())
        this->set(it->second.data.back());
    }
    combined = false;

    for (auto& i: input_data)
    {
      i.second.data.clear();
      i.second.ready = false;
    }
  }

  ~Input()
  {
    while (!input_data.empty())
      input_data.begin()->first->disconnect(*this);
  }
};

//--------------------------------------------------------------------------
// ostream output for settings
template<typename T>
ostream& operator<<(ostream& os, const Setting<T>& s)
{
  os << s.get();
  return os;
}

//==========================================================================
// Element output template
template<typename T>
class Output: public ElementOutput
{
private:
  struct OutputData
  {
    GraphElement *element = nullptr;
    typename Input<T>::Data *input = nullptr;
    OutputData() {}
    OutputData(GraphElement *_element, typename Input<T>::Data *_input):
      element{_element}, input{_input}
    {}
  };
  map<Input<T> *, OutputData> output_data;
  Input<T> *primary_data = nullptr;

public:
  void connect(GraphElement *element, Input<T>& to)
  {
    output_data[&to] = {element, &to.input_data[this]};
    if (!primary_data)
      primary_data = &to;
  }

  bool connect(const Connection& connection) override
  {
    auto ito = dynamic_cast<Input<T> *>(connection.input);
    if (!ito)
      return false;
    connect(connection.element, *ito);
    return true;
  }

  void disconnect(Input<T>& to)
  {
    to.input_data.erase(this);
    output_data.erase(&to);
    if (primary_data == &to)
    {
      if (output_data.empty())
        primary_data = nullptr;
      else
        primary_data = output_data.begin()->first;
    }
  }

  // Disconnection everything
  void disconnect() override
  {
    primary_data = nullptr;
    for (const auto& od: output_data)
      od.first->input_data.erase(this);
    output_data.clear();
  }

  bool connected() const
  {
    return primary_data;
  }

  struct Buffer
  {
    Output<T> *out = nullptr;
    vector<T>& data;
    Buffer(Output<T> * _out, vector<T>& _data): out{_out}, data{_data} {}
    ~Buffer() { if (out) out->complete(); }
  };
  Buffer get_buffer()
  {
    static auto empty = vector<T>{};
    static auto empty_buffer = Buffer{nullptr, empty};
    if (!primary_data)
      return empty_buffer;
    return Buffer{this, output_data[primary_data].input->data};
  }

  vector<Connection> get_connections() const override
  {
    auto result = vector<Connection>{};
    for (const auto& od: output_data)
      result.emplace_back(od.second.element, od.first);
    return result;
  }

  void complete()
  {
    if (!output_data.empty())
    {
      const auto& b = output_data[primary_data];

      for (auto& o: output_data)
      {
        if (o.first != primary_data)
          o.second.input->data = b.input->data;
        o.second.input->ready = true;
      }
    }
  }

  ~Output()
  {
    for (auto& od: output_data)
      od.first->input_data.erase(this);
  }
};

//==========================================================================
// Module metadata

// Interface
class Module
{
public:
  virtual string get_id() const = 0;
  virtual string get_name() const = 0;
  virtual string get_section() const = 0;
  virtual string get_full_type() const { return get_section() +
                                                namespace_separator +
                                                get_id(); }
  ElementSetting *get_setting(GraphElement& element, const string& name) const
  {
    auto s = get_setting(name);
    if (!s)
      return nullptr;
    return &s->get(element);
  }
  ElementInput *get_input(GraphElement& element, const string& name) const
  {
    auto i = get_input(name);
    if (!i)
      return nullptr;
    return &i->get(element);
  }
  ElementOutput *get_output(GraphElement& element, const string& name) const
  {
    auto o = get_output(name);
    if (!o)
      return nullptr;
    return &o->get(element);
  }
  virtual const SettingMember *get_setting(const string& name) const = 0;
  virtual const InputMember *get_input(const string& name) const = 0;
  virtual const OutputMember *get_output(const string& name) const = 0;

  virtual bool has_settings() const = 0;
  virtual void for_each_setting(const function<void(const string&,
                                      const SettingMember&)>& func) const = 0;

  virtual bool has_inputs() const = 0;
  virtual void for_each_input(const function<void(const string&,
                                      const InputMember&)>& func) const = 0;

  virtual bool has_outputs() const = 0;
  virtual void for_each_output(const function<void(const string&,
                                         const OutputMember&)>& func) const = 0;

  virtual string get_input_id(GraphElement& element,
                              ElementInput& input) const = 0;

  virtual ~Module() {}
};

template<typename T> inline string get_module_type();
template<typename T>
inline void set_from_json(T& value, const JSON::Value& json);
template<typename T>
inline JSON::Value get_as_json(const T& value);


template<>
inline string get_module_type<double>() { return "number"; }

template<>
inline void set_from_json(double& value, const JSON::Value& json)
{
  if (json.type == JSON::Value::NUMBER)
    value = json.f;
  else
    value = json.n;
}

template<>
inline JSON::Value get_as_json(const double& value)
{
  return {value};
}

template<>
inline string get_module_type<string>() { return "text"; }

template<>
inline void set_from_json(string& value, const JSON::Value& json)
{
  value = json.s;
}

template<>
inline JSON::Value get_as_json(const string& value)
{
  return {value};
}

class SimpleModule: public Module
{
protected:
  string id;
  string name;
  string section;

  // settings
  class Setting: public SettingMember
  {
  private:
    template<typename T>
    class TypedMember: public SettingMember
    {
    private:
      Dataflow::Setting<T> GraphElement::* member_pointer = nullptr;

    public:
      template<typename C>
      TypedMember(Dataflow::Setting<T> C::* _member_pointer):
        member_pointer{static_cast<Dataflow::Setting<T> GraphElement::*>(
                       _member_pointer)}
      {}

      string get_type() const override
      {
        return get_module_type<T>();
      }

      const ElementSetting& get(const GraphElement& b) const override
      {
        return b.*member_pointer;
      }

      ElementSetting& get(GraphElement& b) const override
      {
        return b.*member_pointer;
      }

      JSON::Value get_json(const GraphElement& b) const override
      {
        return get_as_json((b.*member_pointer).get());
      }

      void set_json(GraphElement& b, const JSON::Value& json) const override
      {
        auto v = T{};
        set_from_json(v, json);
        (b.*member_pointer).set(v);
      }

      void accept(ReadVisitor& visitor,
                  const Path& path, unsigned path_index,
                  const GraphElement& element) const override
      {
        if (path.reached(path_index))
          visitor.visit(element, *this, path, path_index);
      }

      void accept(WriteVisitor& visitor,
                  const Path& path, unsigned path_index,
                  GraphElement& element) const override
      {
        if (path.reached(path_index))
          visitor.visit(element, *this, path, path_index);
      }
    };
    shared_ptr<SettingMember> typed_member;

  public:
    template<typename T, typename C>
    Setting(Dataflow::Setting<T> C::* i):
      typed_member{new TypedMember<T>{i}}
    {}

    string get_type() const override
    {
      return typed_member->get_type();
    }

    const ElementSetting& get(const GraphElement& b) const override
    {
      return typed_member->get(b);
    }

    ElementSetting& get(GraphElement& b) const override
    {
      return typed_member->get(b);
    }

    JSON::Value get_json(const GraphElement& b) const override
    {
      return typed_member->get_json(b);
    }

    void set_json(GraphElement& b, const JSON::Value& json) const override
    {
      typed_member->set_json(b, json);
    }

    void accept(ReadVisitor& visitor,
                const Path& path, unsigned path_index,
                const GraphElement& element) const override
    {
      typed_member->accept(visitor, path, path_index, element);
    }

    void accept(WriteVisitor& visitor,
                const Path& path, unsigned path_index,
                GraphElement& element) const override
    {
      typed_member->accept(visitor, path, path_index, element);
    }
  };
  map<string, Setting> settings;

  class Input: public InputMember
  {
  private:
    template<typename T>
    class TypedMember: public InputMember
    {
    private:
      Dataflow::Input<T> GraphElement::* member_pointer = nullptr;

    public:
      template<typename C>
      TypedMember(Dataflow::Input<T> C::* _member_pointer):
        member_pointer{static_cast<Dataflow::Input<T> GraphElement::*>(
                      _member_pointer)}
      {}

      string get_type() const override
      {
        return get_module_type<T>();
      }

      const ElementInput& get(const GraphElement& b) const override
      {
        return b.*member_pointer;
      }

      ElementInput& get(GraphElement& b) const override
      {
        return b.*member_pointer;
      }

      JSON::Value get_json(const GraphElement& b) const override
      {
        return get_as_json((b.*member_pointer).get());
      }

      void set_json(GraphElement& b, const JSON::Value& json) const override
      {
        auto v = T{};
        set_from_json(v, json);
        (b.*member_pointer).set(v);
      }

      void accept(ReadVisitor& visitor,
                  const Path& path, unsigned path_index,
                  const GraphElement& element) const override
      {
        if (path.reached(path_index))
          visitor.visit(element, *this, path, path_index);
      }

      void accept(WriteVisitor& visitor,
                  const Path& path, unsigned path_index,
                  GraphElement& element) const override
      {
        if (path.reached(path_index))
          visitor.visit(element, *this, path, path_index);
      }
    };
    shared_ptr<InputMember> typed_member;

  public:
    template<typename T, typename C>
    Input(Dataflow::Input<T> C::* i):
      typed_member{new TypedMember<T>{i}}
    {}

    string get_type() const override
    {
      return typed_member->get_type();
    }

    const ElementInput& get(const GraphElement& b) const override
    {
      return typed_member->get(b);
    }

    ElementInput& get(GraphElement& b) const override
    {
      return typed_member->get(b);
    }

    JSON::Value get_json(const GraphElement& b) const override
    {
      return typed_member->get_json(b);
    }

    void set_json(GraphElement& b, const JSON::Value& json) const override
    {
      typed_member->set_json(b, json);
    }

    void accept(ReadVisitor& visitor,
                const Path& path, unsigned path_index,
                const GraphElement& element) const override
    {
      typed_member->accept(visitor, path, path_index, element);
    }

    void accept(WriteVisitor& visitor,
                const Path& path, unsigned path_index,
                GraphElement& element) const override
    {
      typed_member->accept(visitor, path, path_index, element);
    }
  };
  map<string, Input> inputs;

  class Output: public OutputMember
  {
  private:
    template<typename T>
    class TypedMember: public OutputMember
    {
    private:
      Dataflow::Output<T> GraphElement::* member_pointer = nullptr;

    public:
      template<typename C>
      TypedMember(Dataflow::Output<T> C::* _member_pointer):
        member_pointer{static_cast<Dataflow::Output<T> GraphElement::*>(
                      _member_pointer)}
      {}

      string get_type() const override
      {
        return get_module_type<T>();
      }

      const ElementOutput& get(const GraphElement& b) const override
      {
        return b.*member_pointer;
      }

      ElementOutput& get(GraphElement& b) const override
      {
        return b.*member_pointer;
      }

      void accept(ReadVisitor& visitor,
                  const Path& path, unsigned path_index,
                  const GraphElement& element) const override
      {
        if (path.reached(path_index))
          visitor.visit(element, *this, path, path_index);
      }

      void accept(WriteVisitor& visitor,
                  const Path& path, unsigned path_index,
                  GraphElement& element) const override
      {
        if (path.reached(path_index))
          visitor.visit(element, *this, path, path_index);
      }
    };
    shared_ptr<OutputMember> typed_member;

  public:
    template<typename T, typename C>
    Output(Dataflow::Output<T> C::* o):
      typed_member{new TypedMember<T>{o}}
    {}

    string get_type() const override
    {
      return typed_member->get_type();
    }

    const ElementOutput& get(const GraphElement& b) const override
    {
      return typed_member->get(b);
    }

    ElementOutput& get(GraphElement& b) const override
    {
      return typed_member->get(b);
    }

    void accept(ReadVisitor& visitor,
                const Path& path, unsigned path_index,
                const GraphElement& element) const override
    {
      typed_member->accept(visitor, path, path_index, element);
    }

    void accept(WriteVisitor& visitor,
                const Path& path, unsigned path_index,
                GraphElement& element) const override
    {
      typed_member->accept(visitor, path, path_index, element);
    }
  };
  map<string, Output> outputs;

public:
  SimpleModule(const string& _id, const string& _name, const string& _section,
               const map<string, Setting>& _settings,
               const map<string, Input>& _inputs,
               const map<string, Output>& _outputs):
    id{_id}, name{_name}, section{_section}, settings{_settings},
    inputs{_inputs}, outputs{_outputs}
  {}

  string get_id() const override { return id; }
  string get_name() const override { return name; }
  string get_section() const override { return section; }

  const SettingMember *get_setting(const string& name) const override
  {
    auto sit = settings.find(name);
    if (sit == settings.end())
      return nullptr;
    return &sit->second;
  }

  const InputMember *get_input(const string& name) const override
  {
    auto iit = inputs.find(name);
    if (iit == inputs.end())
      return nullptr;
    return &iit->second;
  }

  const OutputMember *get_output(const string& name) const override
  {
    auto oit = outputs.find(name);
    if (oit == outputs.end())
      return nullptr;
    return &oit->second;
  }

  bool has_settings() const override { return !settings.empty(); }
  void for_each_setting(const function<void(const string&,
                                  const SettingMember&)>& func) const override
  {
    for (const auto& sit: settings)
      func(sit.first, sit.second);
  }

  bool has_inputs() const override { return !inputs.empty(); }
  void for_each_input(const function<void(const string&,
                                    const InputMember&)>& func) const override
  {
    for (const auto& iit: inputs)
      func(iit.first, iit.second);
  }

  bool has_outputs() const override { return !outputs.empty(); }
  void for_each_output(const function<void(const string&,
                                   const OutputMember&)>& func) const override
  {
    for (const auto& oit: outputs)
      func(oit.first, oit.second);
  }

  string get_input_id(GraphElement& element,
                      ElementInput& input) const override
  {
    for (const auto& i: inputs)
      if (&i.second.get(element) == &input)
        return i.first;
    return "[invalid]";
  }
};

//==========================================================================
// Dyanmic module information
class DynamicModule: public SimpleModule
{
public:
  using SimpleModule::SimpleModule;

  void clear_inputs()
  {
    inputs.clear();
  }

  template<typename T, typename C>
  void add_input(const string& name, Dataflow::Input<T> C::* i)
  {
    inputs.emplace(name, i);
  }

  void erase_input(const string& name)
  {
    inputs.erase(name);
  }

  void clear_outputs()
  {
    outputs.clear();
  }

  template<typename T, typename C>
  void add_output(const string& name, Dataflow::Output<T> C::* o)
  {
    outputs.emplace(name, o);
  }

  void erase_output(const string& name)
  {
    outputs.erase(name);
  }
};

//==========================================================================
// Graph element - just has an ID
class GraphElement
{
private:
  string id;

public:
  string get_id() const { return id; }

  virtual void set_id(const string& _id) { id = _id; }

  virtual const Module& get_module() const = 0;

  // Setup after automatic configuration
  virtual void setup() {}

  // Connect an element
  virtual bool connect(const string& out_name,
                       GraphElement& b, const string &in_name) = 0;

  // Notify that connection has been made to input
  virtual void notify_connection(const string& in_name,
                                 GraphElement& a, const string& out_name) = 0;

  // Set a Setting/Input
  template<typename T>
  GraphElement& set(const string& setting, const T& value)
  {
    auto& module = get_module();
    auto s = dynamic_cast<Setting<T> *>(module.get_setting(*this, setting));
    if (s)
    {
      s->set(value);
    }
    else
    {
      auto i = dynamic_cast<Input<T> *>(module.get_input(*this, setting));
      if (i)
        i->set(value);
    }
    return *this;
  }

  // Update after setting a setting
  virtual void update() {}

  // Notify of parent graph being enabled - register for keys etc.
  virtual void enable() {}

  // Notify of parent graph being disabled - de-register for keys etc.
  virtual void disable() {}

  // Prepare for a tick
  virtual void reset() = 0;

  // Collect list of all elements
  virtual void collect_elements(list<Element *>& elements) = 0;

  // Accept visitors
  virtual void accept(ReadVisitor& visitor,
                      const Path& path, unsigned path_index) const = 0;
  virtual void accept(WriteVisitor& visitor,
                      const Path& path, unsigned path_index) = 0;

  // Clone element
  virtual GraphElement *clone() const = 0;

  // Clean shutdown
  virtual void shutdown() {}

  // Virtual destructor
  virtual ~GraphElement() {}
};

//==========================================================================
// Graph element - just has an ID and a parent graph
class Element: public GraphElement
{
private:
  std::set<ElementInput *> inputs;

  template<typename... Ss, size_t... Sc, typename... Is, size_t... Ic,
           typename... Os, size_t... Oc, typename F>
  void sample_iterate_impl(unsigned int count,
                           const tuple<Ss...>& ss, index_sequence<Sc...>,
                           const tuple<Is...>& is, index_sequence<Ic...>,
                           const tuple<Os...>& os, index_sequence<Oc...>,
                           const F& f)
  {
    auto settings = make_tuple(get<Sc>(ss).get()...);
    (void)settings;
    auto inputs = make_tuple(get<Ic>(is).get_buffer()...);
    (void)inputs;
    auto outputs = make_tuple(get<Oc>(os).get_buffer()...);
    (void)outputs;
    // Resize all outputs to wanted size
    int dummy[] = {0, (void(get<Oc>(outputs).data.resize(count)), 0)...};
    (void)dummy;
    for (auto i = 0u; i < count; ++i)
    {
      f(get<Sc>(settings)...,
        (get<Ic>(inputs).size() > i ? get<Ic>(inputs)[i]
                                    : get<Ic>(is).get())...,
        get<Oc>(outputs).data[i]...
       );
    }
  }

  // Get a default constructed clone
  virtual Element *create_clone() const = 0;

protected:
  template<typename... Ss, typename... Is, typename... Os, typename F>
  void sample_iterate(const unsigned count, const tuple<Ss...>& ss,
                      const tuple<Is...>& is, const tuple<Os...>& os,
                      const F& f)
  {
    sample_iterate_impl(count,
                        ss, index_sequence_for<Ss...>{},
                        is, index_sequence_for<Is...>{},
                        os, index_sequence_for<Os...>{},
                        f);
  }

public:
  // Connect an element
  bool connect(const string& out_name,
               GraphElement& b, const string &in_name) override;

  // Notify that connection has been made to input
  void notify_connection(const string& in_name,
                         GraphElement& a, const string& out_name) override;

  // Is ready to process tick
  bool ready() const;

  // Tick
  virtual void tick(const TickData& /*tick data*/) {}

  // Prepare for a tick
  void reset() override;

  // Collect list of all elements
  void collect_elements(list<Element *>& elements) override
  {
    elements.push_back(this);
  }

  // Clone element
  Element *clone() const override;

  // Accept visitors
  void accept(ReadVisitor& visitor,
              const Path& path, unsigned path_index) const override;
  void accept(WriteVisitor& visitor,
              const Path& path, unsigned path_index) override;
};

//==========================================================================
// Element that has static module information
class SimpleElement: public Element
{
protected:
  const SimpleModule& module;

public:
  //------------------------------------------------------------------------
  // Constructor
  SimpleElement(const SimpleModule& _module):
    module{_module}
  {}

  const Module& get_module() const override
  {
    return module;
  }
};

//==========================================================================
// Element whose module information can change depending on settings
class DynamicElement: public Element
{
protected:
  DynamicModule module;

public:
  //------------------------------------------------------------------------
  // Constructor
  DynamicElement(const DynamicModule& _module):
    module{_module}
  {}

  const Module& get_module() const override
  {
    return module;
  }
};

class Generator;  // forward

//==========================================================================
// Graph module information
class GraphModule: public Module
{
private:
  class GraphInputMember: public InputMember
  {
  private:
    GraphElement& pin;
    const InputMember& module;
  public:
    GraphInputMember(GraphElement& _pin):
      pin{_pin}, module{[&_pin]() -> const InputMember&
      {
        auto m = _pin.get_module().get_input("input");
        if (!m)
          throw(runtime_error{"Could not find pin input"});
        return *m;
      }()}
    {}
    string get_type() const override
    {
      return module.get_type();
    }
    const ElementInput& get(const GraphElement&) const override
    {
      return module.get(pin);
    }
    ElementInput& get(GraphElement&) const override
    {
      return module.get(pin);
    }
    JSON::Value get_json(const GraphElement&) const override
    {
      return module.get_json(pin);
    }
    void set_json(GraphElement&, const JSON::Value& json) const override
    {
      return module.set_json(pin, json);
    }

    void accept(ReadVisitor& visitor,
                const Path& path, unsigned path_index,
                const GraphElement& element) const override
    {
      if (path.reached(path_index))
        visitor.visit(element, *this, path, path_index);
    }

    void accept(WriteVisitor& visitor,
                const Path& path, unsigned path_index,
                GraphElement& element) const override
    {
      if (path.reached(path_index))
        visitor.visit(element, *this, path, path_index);
    }
  };
  class GraphOutputMember: public OutputMember
  {
  private:
    GraphElement& pin;
    const OutputMember& module;
  public:
    GraphOutputMember(GraphElement& _pin):
      pin{_pin}, module{[&_pin]() -> const OutputMember&
      {
        auto m = _pin.get_module().get_output("output");
        if (!m)
          throw(runtime_error{"Could not find pin output"});
        return *m;
      }()}
    {}
    string get_type() const override
    {
      return module.get_type();
    }
    const ElementOutput& get(const GraphElement&) const override
    {
      return module.get(pin);
    }
    ElementOutput& get(GraphElement&) const override
    {
      return module.get(pin);
    }

    void accept(ReadVisitor& visitor,
                const Path& path, unsigned path_index,
                const GraphElement& element) const override
    {
      if (path.reached(path_index))
        visitor.visit(element, *this, path, path_index);
    }

    void accept(WriteVisitor& visitor,
                const Path& path, unsigned path_index,
                GraphElement& element) const override
    {
      if (path.reached(path_index))
        visitor.visit(element, *this, path, path_index);
    }
  };
  map<string, GraphInputMember> inputs;
  map<string, GraphOutputMember> outputs;
  friend class Graph;
  friend class Clone;

  string id;
  string name;
  string section;

public:
  GraphModule():
    id{"graph"}, name{"Graph"}, section{"core"}
  {}

  string get_id() const override { return id; }
  string get_name() const override { return name; }
  string get_section() const override { return section; }

  const SettingMember *get_setting( const string&) const override
  {
    return nullptr;
  }

  const InputMember *get_input(const string& name) const override
  {
    auto iit = inputs.find(name);
    if (iit == inputs.end())
      return nullptr;
    return &iit->second;
  }

  const OutputMember *get_output(const string& name) const override
  {
    auto oit = outputs.find(name);
    if (oit == outputs.end())
      return nullptr;
    return &oit->second;
  }

  bool has_settings() const override { return false; }
  void for_each_setting(const function<void(const string&,
                                  const SettingMember&)>&) const override
  {
  }

  bool has_inputs() const override { return !inputs.empty(); }
  void for_each_input(const function<void(const string&,
                                    const InputMember&)>& func) const override
  {
    for (const auto& iit: inputs)
      func(iit.first, iit.second);
  }

  bool has_outputs() const override { return !outputs.empty(); }
  void for_each_output(const function<void(const string&,
                                   const OutputMember&)>& func) const override
  {
    for (const auto& oit: outputs)
      func(oit.first, oit.second);
  }

  string get_input_id(GraphElement& element,
                      ElementInput& input) const override
  {
    for (const auto& i: inputs)
      if (&i.second.get(element) == &input)
        return i.first;
    return "[invalid]";
  }
};

//==========================================================================
// Dataflow graph structure
class Graph: public GraphElement
{
private:
  mutable MT::RWMutex mutex;
  map<string, shared_ptr<GraphElement>> elements;   // By ID
  double sample_rate = 0;
  GraphModule module;

  struct PinInfo
  {
    string element;
    string connection;
    PinInfo(const string& _element, const string& _connection):
      element{_element}, connection{_connection}
    {}
  };
  map<string, PinInfo> input_pins;
  map<string, PinInfo> output_pins;

public:
  //------------------------------------------------------------------------
  // Constructors
  Graph(const GraphModule& _module = {}):
    module{_module}
  {}

  const Module& get_module() const override
  {
    return module;
  }

  // Connect an element
  bool connect(const string& out_name,
               GraphElement& b, const string &in_name) override;

  // Notify that connection has been made to input
  void notify_connection(const string& in_name,
                         GraphElement& a, const string& out_name) override;

  //------------------------------------------------------------------------
  // Get all elements (for inspection)
  const map<string, shared_ptr<GraphElement> >& get_elements() const
  { return elements; }

  //------------------------------------------------------------------------
  // Add an element to the graph
  void add(GraphElement *el);

  //------------------------------------------------------------------------
  // Add input pin
  void add_input_pin(const string& id,
                     const string& element, const string& input);

  //------------------------------------------------------------------------
  // Add output pin
  void add_output_pin(const string& id,
                      const string& element, const string& output);

  //------------------------------------------------------------------------
  // Final setup for elements and calculate topology
  void setup() override;

  //------------------------------------------------------------------------
  // Set sample rate
  void set_sample_rate(double sr) { sample_rate = sr; }

  //------------------------------------------------------------------------
  // Get a particular element by ID
  GraphElement *get_element(const string& id);

  //------------------------------------------------------------------------
  // Remove an element
  void remove(const string& id);

  //------------------------------------------------------------------------
  // Clear all elements
  void clear_elements()
  {
    elements.clear();
  }

  //------------------------------------------------------------------------
  // Prepare for a tick
  void reset() override
  {
    for (auto it: elements)
      it.second->reset();
  }

  // Collect list of all elements
  void collect_elements(list<Element *>& els) override
  {
    for (auto it: elements)
      it.second->collect_elements(els);
  }

  // Clone element
  Graph *clone() const override;

  //------------------------------------------------------------------------
  // Accept visitors
  void accept(ReadVisitor& visitor,
              const Path& path, unsigned path_index) const override;
  void accept(WriteVisitor& visitor,
              const Path& path, unsigned path_index) override;

  //------------------------------------------------------------------------
  // Shutdown all elements
  void shutdown() override;
};

class CloneInfo;

//==========================================================================
// Dataflow graph structure
class Clone: public GraphElement
{
private:
  struct CloneGraph
  {
    shared_ptr<Graph> graph;
    std::set<CloneInfo *> infos;
    CloneGraph():
      graph{make_shared<Graph>()}
    {}
    CloneGraph(Graph *_graph):
      graph{_graph}
    {}
  };
  vector<CloneGraph> clones;
  const SimpleModule& module;

public:
  //------------------------------------------------------------------------
  // Constructors
  Clone(const SimpleModule& _module):
    module{_module}
  {
    clones.emplace_back();
  }

  Setting<double> number;

  void set_id(const string& _id) override;

  const Module& get_module() const override;

  // Connect an element
  bool connect(const string& out_name,
               GraphElement& b, const string &in_name) override;

  // Notify that connection has been made to input
  void notify_connection(const string& in_name,
                         GraphElement& a, const string& out_name) override;

  //------------------------------------------------------------------------
  // Register a clone info
  void register_info(const Graph& graph, CloneInfo *info);

  //------------------------------------------------------------------------
  // Final setup for elements and calculate topology
  void setup() override;

  //------------------------------------------------------------------------
  // Prepare for a tick
  void reset() override;

  // Collect list of all elements
  void collect_elements(list<Element *>& els) override;

  // Clone element
  Clone *clone() const override;

  //------------------------------------------------------------------------
  // Accept visitors
  void accept(ReadVisitor& visitor,
              const Path& path, unsigned path_index) const override;
  void accept(WriteVisitor& visitor,
              const Path& path, unsigned path_index) override;

  //------------------------------------------------------------------------
<<<<<<< HEAD
  // Delete a subgraph
  void delete_subgraph(const string& id);

  //------------------------------------------------------------------------
  // Enable all subgraphs
  void enable_all();
=======
  // Shutdown all elements
  void shutdown() override;
};
>>>>>>> 6a35e97e

//==========================================================================
// Clone Module
const Dataflow::SimpleModule clone_module
{
  "clone",
  "Clone",
  "core",
  {
    { "number", &Clone::number }
  },
  {},
  {}
};

//==========================================================================
// Clone Info
class CloneInfo: public SimpleElement
{
private:
  friend class Clone;

  double clone_number = 0;
  double clone_total = 0;

  void tick(const TickData& td) override;

  CloneInfo *create_clone() const override
  {
    return new CloneInfo{module};
  }
public:
  using SimpleElement::SimpleElement;

  // Info Outputs
  Output<double> number;
  Output<double> total;
  Output<double> fraction;
};

const Dataflow::SimpleModule clone_info_module
{
  "clone-info",
  "Clone Information",
  "core",
  {},
  {},
  {
    { "number", &CloneInfo::number },
    { "total", &CloneInfo::total },
    { "fraction", &CloneInfo::fraction },
  }
};


//==========================================================================
// Thread Pool interface
class ThreadPool
{
public:
  // Run a function on the first available thread
  virtual bool run(function<void()> f) = 0;

  // Run a set of functions in parallel and wait for them all to complete
  virtual void run_and_wait(vector<function<void()>>& vf) = 0;

  // Virtual destructor
  ~ThreadPool() {}
};

//==========================================================================
// Pin class template
template<typename T>
class Pin: public SimpleElement
{
private:
  void tick(const TickData&) override
  {
    output.get_buffer().data = input.get_buffer();
  }
public:
  using SimpleElement::SimpleElement;
  Input<T> input;
  Output<T> output;
};

//==========================================================================
// Generic singleton service - no inputs or outputs
class Service: public Element
{
 public:
  using Element::Element;
};

//==========================================================================
// Registry of Element modules
class Registry
{
public:
  // Abstract interface for Element-creating factories
  struct Factory
  {
    virtual GraphElement *create() const = 0;
    virtual const Module *get_module() const = 0;
    virtual ~Factory() {}
  };

  // Template for factories creating with { new Type }
  template<class E, typename M> class NewFactory: public Factory
  {
  private:
    const M& module;
  public:
    NewFactory(const M& _module):
      module{_module}
    {}
    GraphElement *create() const override
    { return new E{module}; }
    const Module *get_module() const override
    { return &module; }
  };

  struct Section
  {
    map<string, const Factory *> modules;
  };

  map<string, Section> sections;

  //------------------------------------------------------------------------
  // Constructor
  Registry() {}

  //------------------------------------------------------------------------
  // Register a module with its factory
  void add(const string& section, const string& id, const Factory& f)
  { sections[section].modules[id] = &f; }

  //------------------------------------------------------------------------
  // Create an object by module and config
  // Returns the object, or 0 if no factories available or create fails
  GraphElement *create(const string& section, const string& id) const
  {
    const auto sp = sections.find(section);
    if (sp == sections.end()) return 0;

    const auto mp = sp->second.modules.find(id);
    if (mp == sp->second.modules.end()) return 0;

    const auto& factory = mp->second;
    return factory->create();
  }
};

//==========================================================================
// Engine class - wrapper containing Graph tree and Element registry
class Engine
{
  // Graph structure
  mutable MT::RWMutex graph_mutex;
  unique_ptr<Dataflow::Graph> graph;
  list<Element *> tick_elements;
  Time::Duration tick_interval = default_tick_interval;
  double sample_rate = default_sample_rate;
  Time::Stamp start_time;
  uint64_t tick_number{0};
  list<string> default_sections;  // Note: ordered

 public:
  Registry element_registry;

  //------------------------------------------------------------------------
  // Constructor
  Engine(): graph(new Graph{})
  {
    graph->set_id("root");
  }

  //------------------------------------------------------------------------
  // Add a default section - use to auto-prefix unqualified element names
  void add_default_section(const string& s)
  { default_sections.push_back(s); }

  //------------------------------------------------------------------------
  // Set/get the tick interval
  void set_tick_interval(const Time::Duration& d) { tick_interval = d; }
  Time::Duration get_tick_interval() const { return tick_interval; }

  //------------------------------------------------------------------------
  // Set/get the sample rate
  void set_sample_rate(double sr)
  { sample_rate = sr; graph->set_sample_rate(sr); }
  double get_sample_rate() const { return sample_rate; }

  //------------------------------------------------------------------------
  // Get the graph (for testing only)
  Dataflow::Graph& get_graph() const { return *graph; }

  //------------------------------------------------------------------------
  // Create an element with the given type - may be section:id or just id,
  // which is looked up in default namespaces
  GraphElement *create(const string& type, const string& id) const;

  //------------------------------------------------------------------------
  // Update element list
  void update_elements();

  //------------------------------------------------------------------------
  // Tick the graph
  void tick(Time::Stamp t);

  //------------------------------------------------------------------------
  // Accept visitors
  void accept(ReadVisitor& visitor,
              const Path& path, unsigned path_index) const;
  void accept(WriteVisitor& visitor,
              const Path& path, unsigned path_index);

  //------------------------------------------------------------------------
  // Reset
  void reset()
  {
    start_time = {};
    tick_number = {};
  }

  //------------------------------------------------------------------------
  // Shut down the graph
  void shutdown();
};

//==========================================================================
}} //namespaces
#endif // !__VG_DATAFLOW_H<|MERGE_RESOLUTION|>--- conflicted
+++ resolved
@@ -1602,18 +1602,9 @@
               const Path& path, unsigned path_index) override;
 
   //------------------------------------------------------------------------
-<<<<<<< HEAD
-  // Delete a subgraph
-  void delete_subgraph(const string& id);
-
-  //------------------------------------------------------------------------
-  // Enable all subgraphs
-  void enable_all();
-=======
   // Shutdown all elements
   void shutdown() override;
 };
->>>>>>> 6a35e97e
 
 //==========================================================================
 // Clone Module
