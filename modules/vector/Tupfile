#===========================================================================
# Tupfile for ViGraph dataflow vector modules
#
# Copyright (c) 2018 Paul Clark. All rights reserved
#===========================================================================

NAME     = vg-modules-vector
TYPE     = package
DEPENDS  = vg-module-vector-translate    \
           vg-module-vector-scale        \
           vg-module-vector-rotate       \
           vg-module-vector-clip         \
           vg-module-vector-hsl          \
           vg-module-vector-rgb          \
           vg-module-vector-svg          \
<<<<<<< HEAD
           vg-module-vector-figure       \
=======
           vg-module-vector-switch       \
>>>>>>> c43f84a6
           vg-module-vector-websocket

#           vg-module-vector-filter-depth-fade \
#           vg-module-vector-filter-pattern \
#           vg-module-vector-filter-fade \
#           vg-module-vector-filter-sum \
#           vg-module-vector-filter-perspective \
#           vg-module-vector-filter-collision-detect \
#           vg-module-vector-service-collision-detector \
#           vg-module-vector-sink-extract-rgb


PACKAGE  = $(NAME)
VERSION  = 2.0.0
REVISION = 1~dev1

ifdef RELEASE
  CFLAGS += -DDAEMON
endif

include_rules<|MERGE_RESOLUTION|>--- conflicted
+++ resolved
@@ -13,11 +13,8 @@
            vg-module-vector-hsl          \
            vg-module-vector-rgb          \
            vg-module-vector-svg          \
-<<<<<<< HEAD
            vg-module-vector-figure       \
-=======
            vg-module-vector-switch       \
->>>>>>> c43f84a6
            vg-module-vector-websocket
 
 #           vg-module-vector-filter-depth-fade \
